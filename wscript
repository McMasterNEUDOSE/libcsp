--- conflicted
+++ resolved
@@ -237,7 +237,7 @@
 			defines = ctx.env.DEFINES_CSP,
 			lib=['rt', 'pthread'])
 
-	if ctx.env.ENABLE_EXAMPLES and ctx.options.with_os == 'posix':
+	if ctx.env.ENABLE_EXAMPLES:
 		ctx.program(source = ctx.path.ant_glob('examples/simple.c'),
 			target = 'simple',
 			includes = ctx.env.INCLUDES_CSP,
@@ -245,26 +245,23 @@
 			defines = ctx.env.DEFINES_CSP,
 			lib=['rt', 'pthread'],
 			use = 'csp')
-<<<<<<< HEAD
-	if ctx.env.ENABLE_EXAMPLES and ctx.options.with_os == 'windows':
+		if ctx.options.with_os == 'posix':
+			ctx.objects(source = 'examples/csp_if_fifo.c',
+				target = 'csp_if_fifo.o',
+				use = 'csp')
+		if ctx.options.with_os == 'windows':
 			ctx.program(source = ctx.path.ant_glob('examples/csp_if_fifo_windows.c'),
-			target = 'csp_if_fifo',
-			includes = ctx.env.INCLUDES_CSP,
-			cflags = ctx.env.CFLAGS_CSP,
-			defines = ctx.env.DEFINES_CSP,
-			use = 'csp')
+				target = 'csp_if_fifo',
+				includes = ctx.env.INCLUDES_CSP,
+				cflags = ctx.env.CFLAGS_CSP,
+				defines = ctx.env.DEFINES_CSP,
+				use = 'csp')
 			ctx.program(source = ctx.path.ant_glob('examples/simple_windows.c'),
-			target = 'simple',
-			includes = ctx.env.INCLUDES_CSP,
-			cflags = ctx.env.CFLAGS_CSP,
-			defines = ctx.env.DEFINES_CSP,
-			use = 'csp')
-
-=======
-		ctx.objects(source = 'examples/csp_if_fifo.c',
-			target = 'csp_if_fifo.o',
-			use = 'csp')
->>>>>>> baaa64e1
+				target = 'simple',
+				includes = ctx.env.INCLUDES_CSP,
+				cflags = ctx.env.CFLAGS_CSP,
+				defines = ctx.env.DEFINES_CSP,
+				use = 'csp')
 
 def dist(ctx):
 	ctx.excl = 'build/* **/.* **/*.pyc **/*.o **/*~ *.tar.gz'